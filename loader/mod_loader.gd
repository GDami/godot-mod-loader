# ModLoader - A mod loader for GDScript
#
# Version 2.0.0
#
# Written in 2021 by harrygiel <harrygiel@gmail.com>,
# in 2021 by Mariusz Chwalba <mariusz@chwalba.net>,
# in 2022 by Vladimir Panteleev <git@cy.md>
# in 2023 by KANA <kai@kana.jetzt>
# in 2023 by Darkly77
#
# To the extent possible under law, the author(s) have
# dedicated all copyright and related and neighboring
# rights to this software to the public domain worldwide.
# This software is distributed without any warranty.
#
# You should have received a copy of the CC0 Public
# Domain Dedication along with this software. If not, see
# <http://creativecommons.org/publicdomain/zero/1.0/>.

extends Node


# Config
# =============================================================================

# Most of these settings should never need to change, aside from the DEBUG_*
# options (which should be `false` when distributing compiled PCKs)

# Enables logging messages made with dev_log. Usually these are enabled with the
# command line arg `--log-dev`, but you can also enable them this way if you're
# debugging in the editor
const DEBUG_ENABLE_DEV_LOG = false

# If true, a complete array of filepaths is stored for each mod. This is
# disabled by default because the operation can be very expensive, but may
# be useful for debugging
const DEBUG_ENABLE_STORING_FILEPATHS = false

# Path to the mod log file
# Find this log here: %appdata%/GAMENAME/mods.log
const MOD_LOG_PATH = "user://mods.log"

# This is where mod ZIPs are unpacked to
const UNPACKED_DIR = "res://mods-unpacked/"

# These 2 files are always required by mods.
# mod_main.gd = The main init file for the mod
# manifest.json = Meta data for the mod, including its dependancies
const REQUIRED_MOD_FILES = ["mod_main.gd", "manifest.json"]

# Required keys in a mod's manifest.json file
const REQUIRED_MANIFEST_KEYS_ROOT = [
	"name",
	"namespace",
	"version_number",
	"website_url",
	"description",
	"dependencies",
	"extra",
]

# Required keys in manifest's `json.extra.godot`
const REQUIRED_MANIFEST_KEYS_EXTRA = [
	"id",
	"incompatibilities",
	"authors",
	"compatible_mod_loader_version",
	"compatible_game_version",
	"config_defaults",
]

# Set to true to require using "--enable-mods" to enable them
const REQUIRE_CMD_LINE = false

# Prefix for this file when using mod_log or dev_log
const LOG_NAME = "ModLoader"


# Vars
# =============================================================================

# Stores data for every found/loaded mod
var mod_data = {}

# Order for mods to be loaded in, set by `_get_load_order`
var mod_load_order = []

# Override for the path mods are loaded from. Only set if the CLI arg is present.
# Can be tested in the editor via: Project Settings > Display> Editor > Main Run Args
# Default: "res://mods"
# Set via: --mods-path
# Example: --mods-path="C://path/mods"
var os_mods_path_override = ""

# Override for the path config JSONs are loaded from
# Default: "res://configs"
# Set via: --configs-path
# Example: --configs-path="C://path/configs"
var os_configs_path_override = ""

# Any mods that are missing their dependancies are added to this
# Example property: "mod_id": ["dep_mod_id_0", "dep_mod_id_2"]
var mod_missing_dependencies = {}

# Things to keep to ensure they are not garbage collected (used by `save_scene`)
var _saved_objects = []


# Main
# =============================================================================

func _init():
	# if mods are not enabled - don't load mods
	if REQUIRE_CMD_LINE && (!_check_cmd_line_arg("--enable-mods")):
		return

	# Log game install dir
	mod_log(str("game_install_directory: ", _get_local_folder_dir()), LOG_NAME)

	# check if we want to use a different mods path that is provided as a command line argument
	var cmd_line_mod_path = _get_cmd_line_arg("--mods-path")
	if cmd_line_mod_path != "":
		os_mods_path_override = cmd_line_mod_path
		mod_log("The path mods are loaded from has been changed via the CLI arg `--mods-path`, to: " + cmd_line_mod_path, LOG_NAME)

	# Check for the CLI arg that overrides the configs path
	var cmd_line_configs_path = _get_cmd_line_arg("--configs-path")
	if cmd_line_configs_path != "":
		os_configs_path_override = cmd_line_configs_path
		mod_log("The path configs are loaded from has been changed via the CLI arg `--configs-path`, to: " + cmd_line_configs_path, LOG_NAME)

	# Loop over "res://mods" and add any mod zips to the unpacked virtual
	# directory (UNPACKED_DIR)
	_load_mod_zips()
	mod_log("DONE: Unziped all Mods", LOG_NAME)

	# Loop over UNPACKED_DIR. This triggers _init_mod_data for each mod
	# directory, which adds their data to mod_data.
	_setup_mods()

	# Set up mod configs. If a mod's JSON file is found, its data gets added
	# to mod_data.{mod_id}.config
	_load_mod_configs()

	# Loop over all loaded mods via their entry in mod_data. Verify that they
	# have all the required files (REQUIRED_MOD_FILES), load their meta data
	# (from their manifest.json file), and verify that the meta JSON has all
	# required properties (REQUIRED_META_TAGS)
	for mod_id in mod_data:
		var mod = mod_data[mod_id]

		# Verify files
		_check_mod_files(mod_id)
		if(!mod.is_loadable):
			continue

		# Load meta data into mod_data
		_load_meta_data(mod_id)
		if(!mod.is_loadable):
			continue

	mod_log("DONE: Loaded all meta data", LOG_NAME)

	# Run dependency checks after loading meta_data. If a mod depends on another
	# mod that hasn't been loaded, that dependent mod won't be loaded.
	for mod_id in mod_data:
		if(!mod_data[mod_id].is_loadable):
			continue
		_check_dependencies(mod_id, mod_data[mod_id].meta_data.dependencies)

	# Sort mod_load_order by the importance score of the mod
	_get_load_order()

	# Log mod order
	var mod_i = 1
	for mod in mod_load_order: # mod === mod_data
		dev_log(str("mod_load_order -> ", mod_i, ") ", mod.dir), LOG_NAME)
		mod_i += 1

	# Instance every mod and add it as a node to the Mod Loader
	for mod in mod_load_order:
		mod_log(str("Initializing -> ", mod.meta_data.extra.godot.id), LOG_NAME)
		_init_mod(mod)

	dev_log(str("mod_data: ", JSON.print(mod_data, '   ')), LOG_NAME)

	mod_log("DONE: Completely finished loading mods", LOG_NAME)


# Log developer info. Has to be enabled, either with the command line arg
# `--log-dev`, or by temporarily enabling DEBUG_ENABLE_DEV_LOG
func dev_log(text:String, mod_name:String = "Unknown-Mod", pretty:bool = false):
	if DEBUG_ENABLE_DEV_LOG || (_check_cmd_line_arg("--log-dev")):
		mod_log(text, mod_name, pretty)


# Log info for a mod. Accepts the mod name as the 2nd arg, which prefixes
# the logged string with "{mod_name}: "
func mod_log(text:String, mod_name:String = "Unknown-Mod", pretty:bool = false)->void:
	# Prefix with "{mod_name}: "
	var prefix = mod_name + ": "

	var date_time = Time.get_datetime_dict_from_system()

	# Add leading zeroes if needed
	var hour = date_time.hour
	var mins = date_time.minute
	var secs = date_time.second
	hour = hour if str(hour).length() > 1 else str("0", hour)
	mins = mins if str(mins).length() > 1 else str("0", mins)
	secs = secs if str(secs).length() > 1 else str("0", secs)

	var date_time_string = str(date_time.day,'.',date_time.month,'.',date_time.year,' - ', hour,':',mins,':',secs)

	print(str(date_time_string,'   ', prefix, text))

	var log_file = File.new()

	if(!log_file.file_exists(MOD_LOG_PATH)):
		log_file.open(MOD_LOG_PATH, File.WRITE)
		log_file.store_string("\n" + str(date_time_string,'   ', 'Created mod.log!'))
		log_file.close()

	var _error = log_file.open(MOD_LOG_PATH, File.READ_WRITE)
	if(_error):
		print(_error)
		return
	log_file.seek_end()
	if(pretty):
		log_file.store_string("\n" + str(date_time_string,'   ', prefix, JSON.print(text, " ")))
	else:
		log_file.store_string("\n" + str(date_time_string,'   ', prefix, text))
	log_file.close()


# Loop over "res://mods" and add any mod zips to the unpacked virtual directory
# (UNPACKED_DIR)
func _load_mod_zips():
	# Path to the games mod folder
	var game_mod_folder_path = _get_local_folder_dir("mods")

	var dir = Directory.new()
	if dir.open(game_mod_folder_path) != OK:
		mod_log("Can't open mod folder %s." % game_mod_folder_path, LOG_NAME)
		return
	if dir.list_dir_begin() != OK:
		mod_log("Can't read mod folder %s." % game_mod_folder_path, LOG_NAME)
		return

	var has_shown_editor_warning = false

	# Get all zip folders inside the game mod folder
	while true:
		# Get the next file in the directory
		var mod_zip_file_name = dir.get_next()

		# If there is no more file
		if mod_zip_file_name == '':
			# Stop loading mod zip files
			break

		# Ignore files that aren't ZIP or PCK
		if mod_zip_file_name.get_extension() != "zip" && mod_zip_file_name.get_extension() != "pck":
			continue

		# If the current file is a directory
		if dir.current_is_dir():
			# Go to the next file
			continue

		var mod_folder_path = game_mod_folder_path.plus_file(mod_zip_file_name)
		var mod_folder_global_path = ProjectSettings.globalize_path(mod_folder_path)
		var is_mod_loaded_success = ProjectSettings.load_resource_pack(mod_folder_global_path, false)

		# Notifies developer of an issue with Godot, where using `load_resource_pack`
		# in the editor WIPES the entire virtual res:// directory the first time you
		# use it. This means that unpacked mods are no longer accessible, because they
		# no longer exist in the file system. So this warning basically says
		# "don't use ZIPs with unpacked mods!"
		# https://github.com/godotengine/godot/issues/19815
		# https://github.com/godotengine/godot/issues/16798
		if OS.has_feature("editor") && !has_shown_editor_warning:
			mod_log(str(
				"WARNING: Loading any resource packs (.zip/.pck) with `load_resource_pack` will WIPE the entire virtual res:// directory. ",
				"If you have any unpacked mods in ", UNPACKED_DIR, ", they will not be loaded. ",
				"Please unpack your mod ZIPs instead, and add them to ", UNPACKED_DIR), LOG_NAME)
			has_shown_editor_warning = true

		dev_log(str("Found mod ZIP: ", mod_folder_global_path), LOG_NAME)

		# If there was an error loading the mod zip file
		if !is_mod_loaded_success:
			# Log the error and continue with the next file
			mod_log(str(mod_zip_file_name, " failed to load."), LOG_NAME)
			continue

		# Mod successfully loaded!
		mod_log(str(mod_zip_file_name, " loaded."), LOG_NAME)

	dir.list_dir_end()


# Loop over UNPACKED_DIR and triggers `_init_mod_data` for each mod directory,
# which adds their data to mod_data.
func _setup_mods():
	# Path to the unpacked mods folder
	var unpacked_mods_path = UNPACKED_DIR

	var dir = Directory.new()
	if dir.open(unpacked_mods_path) != OK:
		mod_log("Can't open unpacked mods folder %s." % unpacked_mods_path, LOG_NAME)
		return
	if dir.list_dir_begin() != OK:
		mod_log("Can't read unpacked mods folder %s." % unpacked_mods_path, LOG_NAME)
		return

	# Get all unpacked mod dirs
	while true:
		# Get the next file in the directory
		var mod_dir_name = dir.get_next()

		# If there is no more file
		if mod_dir_name == '':
			# Stop loading mod zip files
			break

		# Only check directories
		if !dir.current_is_dir():
			continue

		if mod_dir_name == "." || mod_dir_name == "..":
			continue

		# Init the mod data
		_init_mod_data(mod_dir_name)

	dir.list_dir_end()


# Load mod config JSONs from res://configs
func _load_mod_configs():
	var found_1_config = false
	var configs_path = _get_local_folder_dir("configs")

	# CLI override, set with `--configs-path="C://path/configs"`
	# (similar to os_mods_path_override)
	if (os_configs_path_override != ""):
		configs_path = os_configs_path_override

	for mod_id in mod_data:
		var json_path = configs_path.plus_file(mod_id + ".json")
		var mod_config = _get_json_as_dict(json_path)

		dev_log(str("Config JSON: Looking for config at path: ", json_path), LOG_NAME)

		if mod_config.size() > 0:
			found_1_config = true

			mod_log(str("Config JSON: Found a config file: '", json_path, "'"), LOG_NAME)
			dev_log(str("Config JSON: File data: ", JSON.print(mod_config)), LOG_NAME)

			# Check `load_from` option. This lets you specify the name of a
			# different JSON file to load your config from. Must be in the same
			# dir. Means you can have multiple config files for a single mod
			# and switch between them quickly. Should include ".json" extension.
			# Ignored if the filename matches the mod ID, or is empty
			if mod_config.has("load_from"):
				var new_path = mod_config.load_from
				if new_path != "" && new_path != str(mod_id, ".json"):
					mod_log(str("Config JSON: Following load_from path: ", new_path), LOG_NAME)
					var new_config = _get_json_as_dict(configs_path + new_path)
					if new_config.size() > 0 != null:
						mod_config = new_config
						mod_log(str("Config JSON: Loaded from custom json: ", new_path), LOG_NAME)
						dev_log(str("Config JSON: File data: ", JSON.print(mod_config)), LOG_NAME)
					else:
						mod_log(str("Config JSON: ERROR - Could not load data via `load_from` for ", mod_id, ", at path: ", new_path), LOG_NAME)

			mod_data[mod_id].config = mod_config

	if !found_1_config:
		mod_log(str("Config JSON: No mod configs were found"), LOG_NAME)


# Add a mod's data to mod_data.
# The mod_folder_path is just the folder name that was added to UNPACKED_DIR,
# which depends on the name used in a given mod ZIP (eg "mods-unpacked/Folder-Name")
func _init_mod_data(mod_folder_path):
	# The file name should be a valid mod id
	var mod_id = _get_file_name(mod_folder_path, false, true)

	# Path to the mod in UNPACKED_DIR (eg "res://mods-unpacked/My-Mod")
	var local_mod_path = str(UNPACKED_DIR, mod_id)

	mod_data[mod_id] = {}
	mod_data[mod_id].file_paths = []
	mod_data[mod_id].required_files_path = {}
	mod_data[mod_id].is_loadable = true
	mod_data[mod_id].importance = 0
	mod_data[mod_id].dir = local_mod_path
	mod_data[mod_id].config = {} # updated in _load_mod_configs

	if DEBUG_ENABLE_STORING_FILEPATHS:
		# Get the mod file paths
		# Note: This was needed in the original version of this script, but it's
		# not needed anymore. It can be useful when debugging, but it's also an expensive
		# operation if a mod has a large number of files (eg. Brotato's Invasion mod,
		# which has ~1,000 files). That's why it's disabled by default
		mod_data[mod_id].file_paths = _get_flat_view_dict(local_mod_path)

	for required_filename in REQUIRED_MOD_FILES:
		# Eg:
		# "mod_main.gd": local_mod_path + "/mod_main.gd",
		# "manifest.json": local_mod_path + "/manifest.json"
		mod_data[mod_id].required_files_path[required_filename] = local_mod_path + "/" + required_filename


# Make sure the required mod files are there
func _check_mod_files(mod_id):

	var file_check = File.new()
	var mod = mod_data[mod_id]

	for required_filename in REQUIRED_MOD_FILES:
		var filepath = mod_data[mod_id].required_files_path[required_filename]

		if !file_check.file_exists(filepath):
			mod_log(str("ERROR - ", mod_id, " is missing a required file: ", required_filename), LOG_NAME)
			mod.is_loadable = false

	if !mod.is_loadable:
		mod_log(str("ERROR - ", mod_id, " cannot be loaded due to missing required files"), LOG_NAME)


# Load meta data into mod_data, from a mod's manifest.json file
func _load_meta_data(mod_id):
	mod_log(str("Loading meta_data (manifest.json) for -> ", mod_id), LOG_NAME)
	var mod = mod_data[mod_id]

	# Load meta data file
	var meta_path = mod.required_files_path["manifest.json"]
	var meta_data = _get_json_as_dict(meta_path)

	dev_log(str(mod_id, " loaded manifest data -> ", meta_data), LOG_NAME)

	# Check if the manifest data has all required fields
	var missing_fields = _check_meta_file(meta_data)
	if(missing_fields.size() > 0):
		for missing_field in missing_fields:
			mod_log(str("ERROR - ", mod_id, " - Missing a required field in manifest.json: '", missing_field, "'"), LOG_NAME)
		# Flag mod - so it's not loaded later
		mod.is_loadable = false
		# Continue with the next mod
		return

	# Add the meta data to the mod
	mod.meta_data = meta_data


# Ensure manifest.json has all required keys
func _check_meta_file(meta_data):
	var missing_keys_root = REQUIRED_MANIFEST_KEYS_ROOT.duplicate()
	var missing_keys_extra = REQUIRED_MANIFEST_KEYS_EXTRA.duplicate()

	for key in meta_data:
		if(REQUIRED_MANIFEST_KEYS_ROOT.has(key)):
			# remove the entry from missing fields if it is there
			missing_keys_root.erase(key)

	if meta_data.has("extra") && meta_data.extra.has("godot"):
		for godot_key in meta_data.extra.godot:
			if(REQUIRED_MANIFEST_KEYS_EXTRA.has(godot_key)):
				missing_keys_extra.erase(godot_key)

	# Combine both arrays, and reformat the "extra" keys
	var missing_fields = missing_keys_root
	if missing_keys_extra.size() > 0:
		for godot_key in missing_keys_extra:
			var formatted_key = str("extra.godot.", godot_key)
			missing_fields.push_back(formatted_key)

	return missing_fields


# Run dependency checks on a mod, checking any dependencies it lists in its
# meta_data (ie. its manifest.json file). If a mod depends on another mod that
# hasn't been loaded, the dependent mod won't be loaded.
func _check_dependencies(mod_id:String, deps:Array):
	dev_log(str("Checking dependencies - mod_id: ", mod_id, " dependencies: ", deps), LOG_NAME)

	# loop through each dependency
	for dependency_id in deps:
		# check if dependency is missing
		if(!mod_data.has(dependency_id)):
			_handle_missing_dependency(mod_id, dependency_id)
			continue

		var dependency = mod_data[dependency_id]
		var dependency_meta_data = mod_data[dependency_id].meta_data

		# Init the importance score if it's missing

		# increase importance score by 1
		dependency.importance = dependency.importance + 1
		dev_log(str("Dependency -> ", dependency_id, " importance -> ", dependency.importance), LOG_NAME)

		# check if dependency has dependencies
		if(dependency_meta_data.dependencies.size() > 0):
			_check_dependencies(dependency_id, dependency_meta_data.dependencies)


# Handle missing dependencies: Sets `is_loadable` to false and logs an error
func _handle_missing_dependency(mod_id, dependency_id):
	mod_log(str("ERROR - missing dependency - mod_id -> ", mod_id, " dependency_id -> ", dependency_id), LOG_NAME)
	# if mod is not present in the missing dependencies array
	if(!mod_missing_dependencies.has(mod_id)):
		# add it
		mod_missing_dependencies[mod_id] = []

	mod_missing_dependencies[mod_id].append(dependency_id)
	# Flag the mod so it's not loaded later
	mod_data[mod_id].is_loadable = false


# Get the load order of mods, using a custom sorter
func _get_load_order():
	var mod_data_array = mod_data.values()

	# Add loadable mods to the mod load order array
	for mod in mod_data_array:
		if(mod.is_loadable):
			mod_load_order.append(mod)

	# Sort mods by the importance value
	mod_load_order.sort_custom(self, "_compare_importance")


# Custom sorter that orders mods by important
func _compare_importance(a, b):
	# if true a -> b
	# if false b -> a
	if(a.importance > b.importance):
		return true
	else:
		return false


# Instance every mod and add it as a node to the Mod Loader.
# Runs mods in the order stored in mod_load_order.
func _init_mod(mod):
	var mod_main_path = mod.required_files_path["mod_main.gd"]

	dev_log(str("Loading script from -> ", mod_main_path), LOG_NAME)
	var mod_main_script = ResourceLoader.load(mod_main_path)
	dev_log(str("Loaded script -> ", mod_main_script), LOG_NAME)

	var mod_main_instance = mod_main_script.new(self)
	mod_main_instance.name = mod.meta_data.extra.godot.id

	dev_log(str("Adding child -> ", mod_main_instance), LOG_NAME)
	add_child(mod_main_instance, true)


# Utils (Mod Loader)
# =============================================================================

# Util functions used in the mod loading process

# Check if the provided command line argument was present when launching the game
func _check_cmd_line_arg(argument) -> bool:
	for arg in OS.get_cmdline_args():
		if arg == argument:
			return true

	return false

# Get the command line argument value if present when launching the game
func _get_cmd_line_arg(argument) -> String:
	for arg in OS.get_cmdline_args():
		if arg.find("=") > -1:
			var key_value = arg.split("=")
			# True if the checked argument matches a user-specified arg key
			# (eg. checking `--mods-path` will match with `--mods-path="C://mods"`
			if key_value[0] == argument:
				return key_value[1]

	return ""

# Get the path to a local folder. Primarily used to get the  (packed) mods
# folder, ie "res://mods" or the OS's equivalent, as well as the configs path
func _get_local_folder_dir(subfolder:String = ""):
	var game_install_directory = OS.get_executable_path().get_base_dir()

	if OS.get_name() == "OSX":
		game_install_directory = game_install_directory.get_base_dir().get_base_dir().get_base_dir()

	# Fix for running the game through the Godot editor (as the EXE path would be
	# the editor's own EXE, which won't have any mod ZIPs)
	# if OS.is_debug_build():
	if OS.has_feature("editor"):
		game_install_directory = "res://"

	return game_install_directory.plus_file(subfolder)


# Parses JSON from a given file path and returns a dictionary.
# Returns an empty dictionary if no file exists (check with size() < 1)
func _get_json_as_dict(path:String)->Dictionary:
	# mod_log(str("getting JSON as dict from path -> ", path), LOG_NAME)
	var file = File.new()

	if !file.file_exists(path):
		file.close()
		return {}

	file.open(path, File.READ)
	var content = file.get_as_text()

	return JSON.parse(content).result


func _get_file_name(path, is_lower_case = true, is_no_extension = false):
	# mod_log(str("Get file name from path -> ", path), LOG_NAME)
	var file_name = path.get_file()

	if(is_lower_case):
		# mod_log(str("Get file name in lower case"), LOG_NAME)
		file_name = file_name.to_lower()

	if(is_no_extension):
		# mod_log(str("Get file name without extension"), LOG_NAME)
		var file_extension = file_name.get_extension()
		file_name = file_name.replace(str(".",file_extension), '')

	# mod_log(str("return file name -> ", file_name), LOG_NAME)
	return file_name


# Get a flat array of all files in the target directory. This was needed in the
# original version of this script, before becoming deprecated. It may still be
# used if DEBUG_ENABLE_STORING_FILEPATHS is true.
# Source: https://gist.github.com/willnationsdev/00d97aa8339138fd7ef0d6bd42748f6e
func _get_flat_view_dict(p_dir = "res://", p_match = "", p_match_is_regex = false):
	var regex = null
	if p_match_is_regex:
		regex = RegEx.new()
		regex.compile(p_match)
		if not regex.is_valid():
			return []

	var dirs = [p_dir]
	var first = true
	var data = []
	while not dirs.empty():
		var dir = Directory.new()
		var dir_name = dirs.back()
		dirs.pop_back()

		if dir.open(dir_name) == OK:
			dir.list_dir_begin()
			var file_name = dir.get_next()
			while file_name != "":
				if not dir_name == "res://":
					first = false
				# ignore hidden, temporary, or system content
				if not file_name.begins_with(".") and not file_name.get_extension() in ["tmp", "import"]:
					# If a directory, then add to list of directories to visit
					if dir.current_is_dir():
						dirs.push_back(dir.get_current_dir() + "/" + file_name)
					# If a file, check if we already have a record for the same name
					else:
						var path = dir.get_current_dir() + ("/" if not first else "") + file_name
						# grab all
						if not p_match:
							data.append(path)
						# grab matching strings
						elif not p_match_is_regex and file_name.find(p_match, 0) != -1:
							data.append(path)
						# grab matching regex
						else:
							var regex_match = regex.search(path)
							if regex_match != null:
								data.append(path)
				# Move on to the next file in this directory
				file_name = dir.get_next()
			# We've exhausted all files in this directory. Close the iterator.
			dir.list_dir_end()
	return data


# Helpers
# =============================================================================

# Helper functions to build mods

# Add a script that extends a vanilla script. `child_script_path` should point
# to your mod's extender script, eg "MOD/extensions/singletons/utils.gd".
# Inside that extender script, it should include "extends {target}", where
# {target} is the vanilla path, eg: `extends "res://singletons/utils.gd"`.
# Note that your extender script doesn't have to follow the same directory path
# as the vanilla file, but it's good practice to do so.
func install_script_extension(child_script_path:String):
	# Check path to file exists
	if !File.new().file_exists(child_script_path):
		mod_log("ERROR - The child script path '%s' does not exist" % [child_script_path], LOG_NAME)
		return

	var child_script = ResourceLoader.load(child_script_path)

	# Force Godot to compile the script now.
	# We need to do this here to ensure that the inheritance chain is
	# properly set up, and multiple mods can chain-extend the same
	# class multiple times.
	# This is also needed to make Godot instantiate the extended class
	# when creating singletons.
	# The actual instance is thrown away.
	child_script.new()

	var parent_script = child_script.get_base_script()
	var parent_script_path = parent_script.resource_path
	mod_log("Installing script extension: %s <- %s" % [parent_script_path, child_script_path], LOG_NAME)
	child_script.take_over_path(parent_script_path)


# Add a translation file, eg "mytranslation.en.translation". The translation
# file should have been created in Godot already: When you improt a CSV, such
# a file will be created for you.
func add_translation_from_resource(resource_path: String):
	var translation_object = load(resource_path)
	TranslationServer.add_translation(translation_object)
	mod_log(str("Added Translation from Resource -> ", resource_path), LOG_NAME)


func append_node_in_scene(modified_scene, node_name:String = "", node_parent = null, instance_path:String = "", is_visible:bool = true):
	var new_node
	if instance_path != "":
		new_node = load(instance_path).instance()
	else:
		new_node = Node.instance()
	if node_name != "":
		new_node.name = node_name
	if is_visible == false:
		new_node.visible = false
	if node_parent != null:
		var tmp_node = modified_scene.get_node(node_parent)
		tmp_node.add_child(new_node)
		new_node.set_owner(modified_scene)
	else:
		modified_scene.add_child(new_node)
		new_node.set_owner(modified_scene)


func save_scene(modified_scene, scene_path:String):
	var packed_scene = PackedScene.new()
	packed_scene.pack(modified_scene)
	dev_log(str("packing scene -> ", packed_scene), LOG_NAME)
<<<<<<< HEAD
	packed_scene.take_over_path(scenePath)
	dev_log(str("saveScene - taking over path - new path -> ", packed_scene.resource_path), LOG_NAME)
	_saved_objects.append(packed_scene)


# Get the config data for a specific mod. Always returns a dictionary with two
# keys: `error` and `data`.
# Data (`data`) is either the full config, or data from a specific key if one was specified.
# Error (`error`) is 0 if there were no errors, or > 0 if the setting could not be retrieved:
# 0 = No errors
# 1 = Invalid mod ID
# 2 = No custom JSON. File probably does not exist. Defaults will be used if available
# 3 = No custom JSON, and key was invalid when trying to get the default from your manifest defaults (`extra.godot.config_defaults`)
# 4 = Invalid key, although config data does exists
func get_mod_config(mod_id:String = "", key:String = "")->Dictionary:
	var error_num = 0
	var error_msg = ""
	var data = {}
	var defaults = null

	# Invalid mod ID
	if !mod_data.has(mod_id):
		error_num = 1
		error_msg = str("ERROR - Mod ID was invalid: ", mod_id)

	# Mod ID is valid
	if error_num == 0:
		var config_data = mod_data[mod_id].config
		defaults = mod_data[mod_id].meta_data.extra.godot.config_defaults

		# No custom JSON file
		if config_data.size() == 0:
			error_num = 2
			error_msg = str("WARNING - No config file for ", mod_id, ".json. ")
			if key == "":
				data = defaults
				error_msg += "Using defaults (extra.godot.config_defaults)"
			else:
				if defaults.has(key):
					data = defaults[key]
					error_msg += str("Using defaults for key '", key, "' (extra.godot.config_defaults.", key, ")")
				else:
					error_num = 3
					# error_msg = str("WARNING - No config file for Invalid key '", key, "' for mod ID: ", mod_id)
					error_msg += str("Requested key '", key, "' is not present in the defaults (extra.godot.config_defaults.", key, ")")

		# JSON file exists
		if error_num == 0:
			if key == "":
				data = config_data
			else:
				if config_data.has(key):
					data = config_data[key]
				else:
					error_num = 4
					error_msg = str("WARNING - Invalid key '", key, "' for mod ID: ", mod_id)

	# Log if any errors occured
	if error_num != 0:
		dev_log(str("Config: ", error_msg), mod_id)

	return {
		"error": error_num,
		"error_msg": error_msg,
		"data": data,
	}
=======
	packed_scene.take_over_path(scene_path)
	dev_log(str("save_scene - taking over path - new path -> ", packed_scene.resource_path), LOG_NAME)
	_saved_objects.append(packed_scene)
>>>>>>> b348d4ee
<|MERGE_RESOLUTION|>--- conflicted
+++ resolved
@@ -754,9 +754,8 @@
 	var packed_scene = PackedScene.new()
 	packed_scene.pack(modified_scene)
 	dev_log(str("packing scene -> ", packed_scene), LOG_NAME)
-<<<<<<< HEAD
-	packed_scene.take_over_path(scenePath)
-	dev_log(str("saveScene - taking over path - new path -> ", packed_scene.resource_path), LOG_NAME)
+	packed_scene.take_over_path(scene_path)
+	dev_log(str("save_scene - taking over path - new path -> ", packed_scene.resource_path), LOG_NAME)
 	_saved_objects.append(packed_scene)
 
 
@@ -820,9 +819,4 @@
 		"error": error_num,
 		"error_msg": error_msg,
 		"data": data,
-	}
-=======
-	packed_scene.take_over_path(scene_path)
-	dev_log(str("save_scene - taking over path - new path -> ", packed_scene.resource_path), LOG_NAME)
-	_saved_objects.append(packed_scene)
->>>>>>> b348d4ee
+	}