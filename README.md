--- conflicted
+++ resolved
@@ -3,12 +3,6 @@
 A general purpose mod-loader for GDScript-based Godot Games.
 
 See the [Wiki](https://github.com/GodotModding/godot-mod-loader/wiki) for additional details, including [Helper Methods](https://github.com/GodotModding/godot-mod-loader/wiki/Helper-Methods) and [CLI Args](https://github.com/GodotModding/godot-mod-loader/wiki/CLI-Args).
-
-
-- [Mod Setup](#mod-setup)
-- [Helper Methods](#helper-methods)
-- [Config JSON](#config-json)
-- [CLI Args](#cli-args)
 
 
 ## Mod Setup
@@ -69,158 +63,6 @@
 }
 ```
 
-<<<<<<< HEAD
-See `get_mod_config` below for info on `config_defaults`.
-
-
-
-## Helper Methods
-
-Use these when creating your mods. As above, see the [docs for Delta-V Modding](https://gitlab.com/Delta-V-Modding/Mods/-/blob/main/MODDING.md) for more details.
-
-| Method | Description |
-| ------ | ----------- |
-| [mod_log](#mod_log) | Log data to *godot.log.* |
-| [dev_log](#dev_log) | Log verbose data to *godot.log.* Only shows if dev logging is enabled |
-| [install_script_extension](#install_script_extension) | Extend a vanilla script |
-| [add_translation_from_resource](#add_translation_from_resource) | Import a translation file (eg `mod_text.en.translation`) |
-| [append_node_in_scene](#append_node_in_scene) | Create and add a node to a instanced scene |
-| [save_scene](#save_scene) | Save the scene as a PackedScene, overwriting Godot's cache if needed |
-| [get_mod_config](#get_mod_config) | Get data from a mod's config JSON file |
-
-### mod_log
-
-	func mod_log(text:String, mod_name:String = "Unknown-Mod", pretty:bool = false)->void
-
-Log data to *godot.log.*. The mod ID should be provided as the 2nd arg.
-
-### dev_log
-
-	func dev_log(text:String, mod_name:String = "Unknown-Mod", pretty:bool = false)
-
-Logs verbose info to *godot.log*, but only if developer logging is enabled, either via the CLI arg `--log-dev` or by temporarily changing the `DEBUG_ENABLE_DEV_LOG` to `true`.
-
-### install_script_extension
-
-	func install_script_extension(child_script_path:String)
-
-Add a script that extends a vanilla script. This allows you to overwrite funcs, extend them, and add your own. See [Script Inheritance](https://gitlab.com/Delta-V-Modding/Mods/-/blob/main/MODDING.md#script-inheritance) in the Delta-V modding readme for more info on usage.
-
-`child_script_path` is the path to your mod's extender script path, eg `MOD/extensions/singletons/utils.gd`.
-
-Inside that extender script, it should include `extends "{target}"`, where `{target}` is the vanilla path, eg: `extends "res://singletons/utils.gd"`.
-
-Your extender scripts don't have to follow the same directory path as the vanilla file, but it's good practice to do so.
-
-One approach to organising your extender scripts is to put them in a dedicated folder named "extensions", eg:
-
-```
-yourmod.zip
-├───.import
-└───mods-unpacked
-    └───Author-ModName
-        ├───mod_main.gd
-        ├───manifest.json
-        └───extensions
-            └───Any files that extend vanilla code can go here, eg:
-            ├───main.gd
-            └───singletons
-                ├───item_service.gd
-                └───debug_service.gd
-```
-
-### add_translation_from_resource
-
-	add_translation_from_resource(resource_path: String)
-
-Add a translation file, eg "mytranslation.en.translation". The translation file should have been created in Godot already: When you import a CSV, such a file will be created for you.
-
-Note that this function is exclusive to ModLoader, and departs from Delta-V's two functions [addTranslationsFromCSV](https://gitlab.com/Delta-V-Modding/Mods/-/blob/main/MODDING.md#addtranslationsfromcsv) and [addTranslationsFromJSON](https://gitlab.com/Delta-V-Modding/Mods/-/blob/main/MODDING.md#addtranslationsfromjson), which aren't available in ModLoader.
-
-### append_node_in_scene
-
-	append_node_in_scene(modified_scene, node_name:String = "", node_parent = null, instance_path:String = "", is_visible:bool = true)
-
-Create and add a node to a instanced scene.
-
-### save_scene
-
-	save_scene(modified_scene, scenePath:String)
-
-Save the scene as a PackedScene, overwriting Godot's cache if needed.
-
-### get_mod_config
-
-	get_mod_config(mod_id:String = "", key:String = "", default_value = null)->Dictionary:
-
-Get data from a mod's config JSON file. Returns a dictionary with three keys: `data`, `error`, and `error_msg`, which are explained below.
-
-#### Data
-
-Data (`data`) is either the full config, or data from a specific key if one was specified.
-
-If no user config JSON exists, `data` uses the defaults set in the mod's *manifest.json* (see [Config JSON](#config-json) below). Returns an empty dictionary (`{}`) if either a) the mod's *manifest.json* has no defaults, or b) the specified `key` doesn't exist.
-
-#### Error
-
-Error (`error`) is `0` if there were no errors, or `> 0` if the setting could not be retrieved:
-
-| #   | Description | Data |
-| --- | ----------- | ---- |
-| `0` | No errors   | *As requested* |
-| `1` | Invalid `mod_id` | `{}` |
-| `2` | No custom JSON exists | Defaults from *manifest.json* |
-| `3` | Invalid `key`. Custom JSON does not exist | `{}` |
-| `4` | Invalid `key`. Custom JSON *does* exist | `{}` |
-
-#### Error Msg
-
-Text representation of the error that occured, intended to make debugging easier.
-
-
-
-## Config JSON
-
-ModLoader supports config files in the JSON format. Custom configs can be added by users, to a folder named *configs* (`res://configs`). They are named by the mod ID (eg. `AuthorName-ModName.json`).
-
-### Defaults
-
-Default settings can be set in your *manifest.json* file, via `extra.godot.config_defaults`.
-
-If you use `get_mod_config` when no custom JSON file exists, your mod's default settings will be used instead (returned as `data`). This works wheter you're using `key` or not.
-
-### Config Options
-
-A user's custom config file can use a special setting, `load_from`. If specified, their config is loaded from the specified file, instead of the file named after the mod ID.
-
-The `load_from` JSON file should be in the same directory, and include the file extension, eg:
-
-```json
-{
-	"load_from": "my-special-config.json"
-}
-```
-
-This allows users to multiple config files for a single mod and switch between them quickly. This settings is ignord if the filename matches the mod ID, or is empty.
-
-
-
-## CLI Args
-
-ModLoader supports the following command line arguments:
-
-| Arg | Info |
-| --- | ---- |
-| `--mods-path`    | Override the path to the mod ZIPs dir. Default path is `res://mods` |
-| `--configs-path` | Override the path to the config JSONs dir. Default path is `res://configs` |
-| `--log-dev`      | Enable developer logging. This is more verbose and can be used with the func `dev_log`. |
-
-You can use these in the Godot editor via *Project > Project Settings > Display > Editor > Main Run Args*
-
-
-
-=======
->>>>>>> 773f8992
 ## Credits
 
 🔥 ModLoader is based on the work of these brilliant people 🔥
