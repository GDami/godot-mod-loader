extends Node
class_name ModLoaderUtils

const LOG_NAME := "ModLoader:ModLoaderUtils"
const MOD_LOG_PATH := "user://logs/modloader.log"

enum verbosity_level {
	ERROR,
	WARNING,
	INFO,
	DEBUG,
}

# Logs the error in red and a stack trace. Prefixed FATAL-ERROR
# Stops the execution in editor
# Always logged
static func log_fatal(message: String, mod_name: String) -> void:
	_loader_log(message, mod_name, "fatal-error")


# Logs the message and pushed an error. Prefixed ERROR
# Always logged
static func log_error(message: String, mod_name: String) -> void:
	_loader_log(message, mod_name, "error")


# Logs the message and pushes a warning. Prefixed WARNING
# Logged with verbosity level at or above warning (-v)
static func log_warning(message: String, mod_name: String) -> void:
	_loader_log(message, mod_name, "warning")


# Logs the message. Prefixed INFO
# Logged with verbosity level at or above info (-vv)
static func log_info(message: String, mod_name: String) -> void:
	_loader_log(message, mod_name, "info")


# Logs the message. Prefixed SUCCESS
# Logged with verbosity level at or above info (-vv)
static func log_success(message: String, mod_name: String) -> void:
	_loader_log(message, mod_name, "success")


# Logs the message. Prefixed DEBUG
# Logged with verbosity level at or above debug (-vvv)
static func log_debug(message: String, mod_name: String) -> void:
	_loader_log(message, mod_name, "debug")


# Logs the message formatted with [method JSON.print]. Prefixed DEBUG
# Logged with verbosity level at or above debug (-vvv)
static func log_debug_json_print(message: String, json_printable, mod_name: String) -> void:
	message = "%s\n%s" % [message, JSON.print(json_printable, "  ")]
	_loader_log(message, mod_name, "debug")


static func _loader_log(message: String, mod_name: String, log_type: String = "info") -> void:
	if is_mod_name_ignored(mod_name):
		return

	var time := "%s   " % get_time_string()
	var prefix := "%s %s: " % [log_type.to_upper(), mod_name]
	var log_message := time + prefix + message

	code_note(str(
		"If you are seeing this after trying to run the game, there is an error in your mod somewhere.",
		"Check the Debugger tab (below) to see the error.",
		"Click through the files listed in Stack Frames to trace where the error originated.",
		"View Godot's documentation for more info:",
		"https://docs.godotengine.org/en/stable/tutorials/scripting/debug/debugger_panel.html#doc-debugger-panel"
	))

	match log_type.to_lower():
		"fatal-error":
			push_error(message)
			_write_to_log_file(log_message)
			_write_to_log_file(JSON.print(get_stack(), "  "))
			assert(false, message)
		"error":
			printerr(message)
			push_error(message)
			_write_to_log_file(log_message)
		"warning":
			if _get_verbosity() >= verbosity_level.WARNING:
				print(prefix + message)
				push_warning(message)
				_write_to_log_file(log_message)
		"info", "success":
			if _get_verbosity() >= verbosity_level.INFO:
				print(prefix + message)
				_write_to_log_file(log_message)
		"debug":
			if _get_verbosity() >= verbosity_level.DEBUG:
				print(prefix + message)
				_write_to_log_file(log_message)


# This is a dummy func. It is exclusively used to show notes in the code that
# stay visible after decompiling a PCK, as is primarily intended to assist new
# modders in understanding and troubleshooting issues
static func code_note(_msg:String):
	pass


static func is_mod_name_ignored(mod_name: String) -> bool:
	var ignored_arg := get_cmd_line_arg_value("--log-ignore")

	if not ignored_arg == "":
		var ignored_names: Array = ignored_arg.split(",")
		if mod_name in ignored_names:
			return true
	return false


static func _write_to_log_file(log_entry: String) -> void:
	var log_file := File.new()

	if not log_file.file_exists(MOD_LOG_PATH):
		rotate_log_file()

	var error := log_file.open(MOD_LOG_PATH, File.READ_WRITE)
	if not error == OK:
		assert(false, "Could not open log file, error code: %s" % error)
		return

	log_file.seek_end()
	log_file.store_string("\n" + log_entry)
	log_file.close()


# Keeps log backups for every run, just like the Godot; gdscript implementation of
# https://github.com/godotengine/godot/blob/1d14c054a12dacdc193b589e4afb0ef319ee2aae/core/io/logger.cpp#L151
static func rotate_log_file() -> void:
	var MAX_LOGS := int(ProjectSettings.get_setting("logging/file_logging/max_log_files"))
	var log_file := File.new()

	if log_file.file_exists(MOD_LOG_PATH):
		if MAX_LOGS > 1:
			var datetime := get_date_time_string().replace(":", ".")
			var backup_name := MOD_LOG_PATH.get_basename() + "_" + datetime
			if MOD_LOG_PATH.get_extension().length() > 0:
				backup_name += "." + MOD_LOG_PATH.get_extension()

			var dir := Directory.new()
			if dir.dir_exists(MOD_LOG_PATH.get_base_dir()):
				dir.copy(MOD_LOG_PATH, backup_name)
			clear_old_log_backups()

	# only File.WRITE creates a new file, File.READ_WRITE throws an error
	var error := log_file.open(MOD_LOG_PATH, File.WRITE)
	if not error == OK:
		assert(false, "Could not open log file, error code: %s" % error)
	log_file.store_string('%s Created log' % get_date_string())
	log_file.close()


static func clear_old_log_backups() -> void:
	var MAX_LOGS := int(ProjectSettings.get_setting("logging/file_logging/max_log_files"))
	var MAX_BACKUPS := MAX_LOGS - 1 # -1 for the current new log (not a backup)
	var basename := MOD_LOG_PATH.get_file().get_basename()
	var extension := MOD_LOG_PATH.get_extension()

	var dir := Directory.new()
	if not dir.dir_exists(MOD_LOG_PATH.get_base_dir()):
		return
	if not dir.open(MOD_LOG_PATH.get_base_dir()) == OK:
		return

	dir.list_dir_begin()
	var file := dir.get_next()
	var backups := []
	while file.length() > 0:
		if (not dir.current_is_dir() and
				file.begins_with(basename) and
				file.get_extension() == extension and
				not file == MOD_LOG_PATH.get_file()):
			backups.append(file)
		file = dir.get_next()
	dir.list_dir_end()

	if backups.size() > MAX_BACKUPS:
		backups.sort()
		backups.resize(backups.size() - MAX_BACKUPS)
		for file_to_delete in backups:
			dir.remove(file_to_delete)


static func _get_verbosity() -> int:
	if is_running_with_command_line_arg("-vvv") or is_running_with_command_line_arg("--log-debug"):
		return verbosity_level.DEBUG
	if is_running_with_command_line_arg("-vv") or is_running_with_command_line_arg("--log-info"):
		return verbosity_level.INFO
	if is_running_with_command_line_arg("-v") or is_running_with_command_line_arg("--log-warning"):
		return verbosity_level.WARNING

	if OS.has_feature("editor"):
		return verbosity_level.DEBUG

	return verbosity_level.ERROR


# Check if the provided command line argument was present when launching the game
static func is_running_with_command_line_arg(argument: String) -> bool:
	for arg in OS.get_cmdline_args():
		if argument == arg.split("=")[0]:
			return true

	return false


# Get the command line argument value if present when launching the game
static func get_cmd_line_arg_value(argument: String) -> String:
	var args := get_fixed_cmdline_args()

	for arg_index in args.size():
		var arg := args[arg_index] as String

		var key := arg.split("=")[0]
		if key == argument:
			# format: `--arg=value` or `--arg="value"`
			if "=" in arg:
				var value := arg.trim_prefix(argument + "=")
				value = value.trim_prefix('"').trim_suffix('"')
				value = value.trim_prefix("'").trim_suffix("'")
				return value

			# format: `--arg value` or `--arg "value"`
			elif arg_index +1 < args.size() and not args[arg_index +1].begins_with("--"):
				return args[arg_index + 1]

	return ""


static func get_fixed_cmdline_args() -> PoolStringArray:
	return fix_godot_cmdline_args_string_space_splitting(OS.get_cmdline_args())


# Reverses a bug in Godot, which splits input strings at spaces even if they are quoted
# e.g. `--arg="some value" --arg-two 'more value'` becomes `[ --arg="some, value", --arg-two, 'more, value' ]`
static func fix_godot_cmdline_args_string_space_splitting(args: PoolStringArray) -> PoolStringArray:
	if not OS.has_feature("editor"): # only happens in editor builds
		return args
	if OS.has_feature("Windows"): # windows is unaffected
		return args

	var fixed_args := PoolStringArray([])
	var fixed_arg := ""
	# if we encounter an argument that contains `=` followed by a quote,
	# or an argument that starts with a quote, take all following args and
	# concatenate them into one, until we find the closing quote
	for arg in args:
		var arg_string := arg as String
		if '="' in arg_string or '="' in fixed_arg or \
				arg_string.begins_with('"') or fixed_arg.begins_with('"'):
			if not fixed_arg == "":
				fixed_arg += " "
			fixed_arg += arg_string
			if arg_string.ends_with('"'):
				fixed_args.append(fixed_arg.trim_prefix(" "))
				fixed_arg = ""
				continue
		# same thing for single quotes
		elif "='" in arg_string or "='" in fixed_arg \
				or arg_string.begins_with("'") or fixed_arg.begins_with("'"):
			if not fixed_arg == "":
				fixed_arg += " "
			fixed_arg += arg_string
			if arg_string.ends_with("'"):
				fixed_args.append(fixed_arg.trim_prefix(" "))
				fixed_arg = ""
				continue

		else:
			fixed_args.append(arg_string)

	return fixed_args


# Returns the current time as a string in the format hh:mm:ss
static func get_time_string() -> String:
	var date_time = Time.get_datetime_dict_from_system()
	return "%02d:%02d:%02d" % [ date_time.hour, date_time.minute, date_time.second ]


# Returns the current date as a string in the format yyyy-mm-dd
static func get_date_string() -> String:
	var date_time = Time.get_datetime_dict_from_system()
	return "%s-%02d-%02d" % [ date_time.year, date_time.month, date_time.day ]


# Returns the current date and time as a string in the format yyyy-mm-dd_hh:mm:ss
static func get_date_time_string() -> String:
	return "%s_%s" % [ get_date_string(), get_time_string() ]


# Get the path to a local folder. Primarily used to get the  (packed) mods
# folder, ie "res://mods" or the OS's equivalent, as well as the configs path
static func get_local_folder_dir(subfolder: String = "") -> String:
	var game_install_directory := OS.get_executable_path().get_base_dir()

	if OS.get_name() == "OSX":
		game_install_directory = game_install_directory.get_base_dir().get_base_dir()

	# Fix for running the game through the Godot editor (as the EXE path would be
	# the editor's own EXE, which won't have any mod ZIPs)
	# if OS.is_debug_build():
	if OS.has_feature("editor"):
		game_install_directory = "res://"

	return game_install_directory.plus_file(subfolder)


# Get the path where override.cfg will be stored.
# Not the same as the local folder dir (for mac)
static func get_override_path() -> String:
	var base_path := ""
	if OS.has_feature("editor"):
		base_path = ProjectSettings.globalize_path("res://")
	else:
		# this is technically different to res:// in macos, but we want the
		# executable dir anyway, so it is exactly what we need
		base_path = OS.get_executable_path().get_base_dir()

	return base_path.plus_file("override.cfg")


# Provide a path, get the file name at the end of the path
static func get_file_name_from_path(path: String, make_lower_case := true, remove_extension := false) -> String:
	var file_name := path.get_file()

	if make_lower_case:
		file_name = file_name.to_lower()

	if remove_extension:
		file_name = file_name.trim_suffix("." + file_name.get_extension())

	return file_name


# Parses JSON from a given file path and returns a [Dictionary].
# Returns an empty [Dictionary] if no file exists (check with size() < 1)
static func get_json_as_dict(path: String) -> Dictionary:
	var file := File.new()

	if !file.file_exists(path):
		file.close()
		return {}

	var error = file.open(path, File.READ)
	if not error == OK:
		log_error("Error opening file. Code: %s" % error, LOG_NAME)

	var content := file.get_as_text()
	return get_json_string_as_dict(content)


# Parses JSON from a given [String] and returns a [Dictionary].
# Returns an empty [Dictionary] on error (check with size() < 1)
static func get_json_string_as_dict(string: String) -> Dictionary:
	if string == "":
		return {}
	var parsed := JSON.parse(string)
	if parsed.error:
		log_error("Error parsing JSON", LOG_NAME)
		return {}
	if not parsed.result is Dictionary:
		log_error("JSON is not a dictionary", LOG_NAME)
		return {}
	return parsed.result


static func file_exists(path: String) -> bool:
	var file = File.new()
	return file.file_exists(path)


static func dir_exists(path: String) -> bool:
	var dir = Directory.new()
	return dir.dir_exists(path)


# Register an array of classes to the global scope, since Godot only does that in the editor.
static func register_global_classes_from_array(new_global_classes: Array) -> void:
	var registered_classes: Array = ProjectSettings.get_setting("_global_script_classes")
	var registered_class_icons: Dictionary = ProjectSettings.get_setting("_global_script_class_icons")

	for new_class in new_global_classes:
		if not is_valid_global_class_dict(new_class):
			continue
		for old_class in registered_classes:
			if old_class.class == new_class.class:
				if OS.has_feature("editor"):
					log_info('Class "%s" to be registered as global was already registered by the editor. Skipping.' % new_class.class, LOG_NAME)
				else:
					log_info('Class "%s" to be registered as global already exists. Skipping.' % new_class.class, LOG_NAME)
				continue

		registered_classes.append(new_class)
		registered_class_icons[new_class.class] = "" # empty icon, does not matter

	ProjectSettings.set_setting("_global_script_classes", registered_classes)
	ProjectSettings.set_setting("_global_script_class_icons", registered_class_icons)


# Checks if all required fields are in the given [Dictionary]
# Format: { "base": "ParentClass", "class": "ClassName", "language": "GDScript", "path": "res://path/class_name.gd" }
static func is_valid_global_class_dict(global_class_dict: Dictionary) -> bool:
	var required_fields := ["base", "class", "language", "path"]
	if not global_class_dict.has_all(required_fields):
		log_fatal("Global class to be registered is missing one of %s" % required_fields, LOG_NAME)
		return false

	var file = File.new()
	if not file.file_exists(global_class_dict.path):
		log_fatal('Class "%s" to be registered as global could not be found at given path "%s"' %
		[global_class_dict.class, global_class_dict.path], LOG_NAME)
		return false

	return true


# Get an array of all autoloads -> ["autoload/AutoloadName", ...]
static func get_autoload_array() -> Array:
	var autoloads := []

	# Get all autoload settings
	for prop in ProjectSettings.get_property_list():
		var name: String = prop.name
		if name.begins_with("autoload/"):
			autoloads.append(name.trim_prefix("autoload/"))

	return autoloads


# Get the index of a specific autoload
static func get_autoload_index(autoload_name: String) -> int:
	var autoloads := get_autoload_array()
	var autoload_index := autoloads.find(autoload_name)

	return autoload_index


# Get a flat array of all files in the target directory. This was needed in the
# original version of this script, before becoming deprecated. It may still be
# used if DEBUG_ENABLE_STORING_FILEPATHS is true.
# Source: https://gist.github.com/willnationsdev/00d97aa8339138fd7ef0d6bd42748f6e
static func get_flat_view_dict(p_dir := "res://", p_match := "", p_match_is_regex := false) -> PoolStringArray:
	var data: PoolStringArray = []
	var regex: RegEx
	if p_match_is_regex:
		regex = RegEx.new()
		var _compile_error: int = regex.compile(p_match)
		if not regex.is_valid():
			return data

	var dirs := [p_dir]
	var first := true
	while not dirs.empty():
		var dir := Directory.new()
		var dir_name: String = dirs.back()
		dirs.pop_back()

		if dir.open(dir_name) == OK:
			var _dirlist_error: int = dir.list_dir_begin()
			var file_name := dir.get_next()
			while file_name != "":
				if not dir_name == "res://":
					first = false
				# ignore hidden, temporary, or system content
				if not file_name.begins_with(".") and not file_name.get_extension() in ["tmp", "import"]:
					# If a directory, then add to list of directories to visit
					if dir.current_is_dir():
						dirs.push_back(dir.get_current_dir().plus_file(file_name))
					# If a file, check if we already have a record for the same name
					else:
						var path := dir.get_current_dir() + ("/" if not first else "") + file_name
						# grab all
						if not p_match:
							data.append(path)
						# grab matching strings
						elif not p_match_is_regex and file_name.find(p_match, 0) != -1:
							data.append(path)
						# grab matching regex
						else:
							var regex_match := regex.search(path)
							if regex_match != null:
								data.append(path)
				# Move on to the next file in this directory
				file_name = dir.get_next()
			# We've exhausted all files in this directory. Close the iterator.
			dir.list_dir_end()
	return data


# Saves a dictionary to a file, as a JSON string
static func save_string_to_file(save_string: String, filepath: String) -> bool:
	# Create directory if it doesn't exist yet
	var file_directory := filepath.get_base_dir()
	var dir := Directory.new()
	if not dir.dir_exists(file_directory):
		var makedir_error = dir.make_dir_recursive(file_directory)
		if not makedir_error == OK:
			# @todo: Uncomment when PR #139 is merged: https://github.com/GodotModding/godot-mod-loader/pull/139
			#code_note("View error codes here: https://docs.godotengine.org/en/stable/classes/class_%40globalscope.html#enum-globalscope-error")
			log_fatal("Encountered an error (%s) when attempting to create a directory, with the path: %s" % [makedir_error, file_directory], LOG_NAME)
			return false

	var file = File.new()

	# Save data to the file
	var fileopen_error = file.open(filepath, File.WRITE)

	if not fileopen_error == OK:
		# @todo: Uncomment when PR #139 is merged: https://github.com/GodotModding/godot-mod-loader/pull/139
		#code_note("View error codes here: https://docs.godotengine.org/en/stable/classes/class_%40globalscope.html#enum-globalscope-error")
		log_fatal("Encountered an error (%s) when attempting to write to a file, with the path: %s" % [fileopen_error, filepath], LOG_NAME)
		return false

	file.store_string(save_string)
	file.close()

	return true


# Saves a dictionary to a file, as a JSON string
<<<<<<< HEAD
static func save_dictionary_to_json_file(data: Dictionary, filepath: String) -> bool:
=======
static func save_dictionary_to_file(data: Dictionary, filepath: String) -> bool:
>>>>>>> 25bdd59a
	var json_string = JSON.print(data, "\t")
	return save_string_to_file(json_string, filepath)<|MERGE_RESOLUTION|>--- conflicted
+++ resolved
@@ -524,10 +524,6 @@
 
 
 # Saves a dictionary to a file, as a JSON string
-<<<<<<< HEAD
 static func save_dictionary_to_json_file(data: Dictionary, filepath: String) -> bool:
-=======
-static func save_dictionary_to_file(data: Dictionary, filepath: String) -> bool:
->>>>>>> 25bdd59a
 	var json_string = JSON.print(data, "\t")
 	return save_string_to_file(json_string, filepath)