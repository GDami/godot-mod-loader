--- conflicted
+++ resolved
@@ -162,13 +162,9 @@
 # (UNPACKED_DIR)
 func _load_mod_zips() -> int:
 	# Path to the games mod folder
-<<<<<<< HEAD
-	var game_mod_folder_path := ModLoaderUtils.get_local_folder_dir("mods")
-=======
 	var game_mod_folder_path = ModLoaderUtils.get_local_folder_dir("mods")
 	if not os_mods_path_override == "":
 		game_mod_folder_path = os_mods_path_override
->>>>>>> 2d503e8d
 
 	var dir := Directory.new()
 	if not dir.open(game_mod_folder_path) == OK:
